--- conflicted
+++ resolved
@@ -1,5 +1,6 @@
 # RLEMaskLib: Run-Length Encoded Mask Operations
 ![Read the Docs](https://img.shields.io/readthedocs/rlemasklib) ![PyPI - Version](https://img.shields.io/pypi/v/rlemasklib)
+
 
 
 This library provides efficient run-length encoded (RLE) operations for binary masks in Python. It is designed to be fast and memory efficient, and is particularly useful for working with large datasets. The library provides an intuitive and extensive object-oriented interface as well as a simpler functional one. To achieve high efficiency, the core functionality is implemented in C, and wrapped via Cython.
@@ -33,8 +34,4 @@
 
 ## Documentation
 
-<<<<<<< HEAD
-See [https://rlemasklib.readthedocs.io/](https://rlemasklib.readthedocs.io/).
-=======
-The documentation can be found at [https://rlemasklib.readthedocs.io/](https://rlemasklib.readthedocs.io/).
->>>>>>> 45e77b83
+See [https://rlemasklib.readthedocs.io/](https://rlemasklib.readthedocs.io/).