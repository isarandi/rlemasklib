# Run-Length Encoded Mask Operations

<<<<<<< HEAD
This library is an extended and improved version of the [COCO API](https://github.com/cocodataset/cocoapi)'
s `pycocotools.mask` module written by Piotr Dollár and Tsung-Yi Lin.
=======
This library is an extended and improved version of the [COCO API](https://github.com/cocodataset/cocoapi)'s `pycocotools.mask` module (which was originally written by Piotr Dollár and Tsung-Yi Lin).
>>>>>>> e259440f

It offers the following additional features:

- Further set operations (complement, difference, symmetric difference) in RLE, without decoding
- Mask cropping in RLE (`rlemasklib.crop`), without decoding
- Direct creation of full and empty masks in RLE
- Decompression of COCO's compressed RLE format to integer run-lengths, and vice versa
- Extra compression (optional) using gzip on top of the LEB128-like encoding used by the COCO API (~40% reduction beyond
  the COCO compression)
- More streamlined API

## List of functions

### Encoding / decoding
- `rle_mask = rlemasklib.encode(binary_mask)`: Encode a binary mask as RLE
- `binary_mask = rlemasklib.decode(rle_mask)`: Decode an RLE mask to a binary mask

### Compression / decompression
- `rle_mask = rlemasklib.compress(rle_mask)`: Compress an RLE mask using LEB128 (and optionally gzip)
- `rle_mask = rlemasklib.decompress(rle_mask)`: Decompress an RLE mask from LEB128 or gzip to an array of integers (run-lengths)

### Set operations
- `rle_mask = rlemasklib.empty(imshape)`: Create an empty RLE mask of given size
- `rle_mask = rlemasklib.full(imshape)`: Create a full RLE mask of given size
- `rle_mask = rlemasklib.intersection(rle_masks)`: Compute the intersection of two RLE masks.
- `rle_mask = rlemasklib.union(rle_masks)`: Compute the union of two RLE masks.
- `rle_mask = rlemasklib.complement(rle_mask)`: Compute the complement of an RLE mask.
- `rle_mask = rlemasklib.difference(rle_mask1, rle_mask2)`: Compute the difference of two RLE masks.
- `rle_mask = rlemasklib.symmetric_difference(rle_mask1, rle_mask2)`: Compute the symmetric difference of two RLE masks.

- `area = rlemasklib.area(rle_mask)`: Compute the area of an RLE mask
- `iou = rlemasklib.iou(rle_mask1, rle_mask2)`: Compute the intersection over union of two RLE masks.

### Cropping
- `rle_mask = rlemasklib.crop(rle_mask, bbox)`: Crop an RLE mask to a given bounding box, yielding a mask with smaller height and/or width.

### Conversions
- `[x_start, y_start, width, height] = rlemasklib.to_bbox(rle_mask)`: Convert an RLE mask to a bounding box.
- `rle_mask = rlemasklib.from_bbox([x_start, y_start, width, height], imshape)`: Convert a bounding box to an RLE mask inside a given image size.
- `rle_mask = rlemasklib.from_polygon(polygon)`: Convert a polygon to an RLE mask inside a given image size.<|MERGE_RESOLUTION|>--- conflicted
+++ resolved
@@ -1,11 +1,6 @@
 # Run-Length Encoded Mask Operations
 
-<<<<<<< HEAD
-This library is an extended and improved version of the [COCO API](https://github.com/cocodataset/cocoapi)'
-s `pycocotools.mask` module written by Piotr Dollár and Tsung-Yi Lin.
-=======
-This library is an extended and improved version of the [COCO API](https://github.com/cocodataset/cocoapi)'s `pycocotools.mask` module (which was originally written by Piotr Dollár and Tsung-Yi Lin).
->>>>>>> e259440f
+This library is an extended and improved version of the [COCO API](https://github.com/cocodataset/cocoapi)'s `pycocotools.mask` module written by Piotr Dollár and Tsung-Yi Lin.
 
 It offers the following additional features:
 
